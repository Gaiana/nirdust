#!/usr/bin/env python
# -*- coding: utf-8 -*-

# This file is part of the
#   NirDust Project (https://github.com/Gaiana/nirdust)
# Copyright (c) 2020, 2021 Gaia Gaspar, Jose Alacoria
# License: MIT
#   Full Text: https://github.com/Gaiana/nirdust/LICENSE

# =============================================================================
# IMPORTS
# =============================================================================

from unittest.mock import patch

from astropy import units as u
from astropy.modeling import models
from astropy.modeling.models import BlackBody

from matplotlib.testing.decorators import check_figures_equal

from nirdust import bbody, core

import numpy as np

import pytest


# =============================================================================
# NIRDUST FITTER CLASS
# =============================================================================


def test_fitter_snth_data(NGC4945_continuum):

    spectrum = NGC4945_continuum.cut_edges(19500, 22900)

    # BlackBody model
    true_T = 1233 * u.K
    true_scale = 23.0
    model = models.BlackBody(true_T, scale=true_scale)
    bb = model(spectrum.frequency_axis).value

    # Linear model
    def tp_line(x, x1, x2, y1, y2):
        return (y2 - y1) / (x2 - x1) * (x - x1) + y1

    wave = spectrum.spectral_axis.value
    delta_bb = bb[-1] - bb[0]
    y1_line, y2_line = bb[0] + 2 / 3 * delta_bb, bb[0] + 1 / 3 * delta_bb
    line = tp_line(wave, wave[0], wave[-1], y1_line, y2_line)

    # Total model
    flux = line * u.adu + bb * u.adu

    spectrumT = core.NirdustSpectrum(
        flux=flux, spectral_axis=spectrum.spectral_axis
    )
    externalT = core.NirdustSpectrum(
        flux=33 * line * u.adu, spectral_axis=spectrum.spectral_axis
    )

    fitter = bbody.fit_blackbody(spectrumT, externalT, steps=500, seed=42)

    expected_temp = fitter.result(400).temperature.mean
    expected_scale = fitter.result(400).scale.mean

    np.testing.assert_almost_equal(expected_temp.value, 1233.0, decimal=6)
    np.testing.assert_almost_equal(expected_scale, 23.0, decimal=6)
    assert expected_temp.unit == true_T.unit


def test_fit_already_fitted(NGC4945_continuum):

    spectrum = NGC4945_continuum.cut_edges(19500, 22900)

    fitter = bbody.fit_blackbody(spectrum, spectrum, steps=10, seed=42)

    with pytest.raises(RuntimeError):
        fitter.fit(steps=10)


def test_fit_error_2(NGC4945_continuum):

    spectrum = NGC4945_continuum.cut_edges(19500, 22900)
    initial_st = [1000, 10, 9]

    with pytest.raises(ValueError):
        bbody.fit_blackbody(
            spectrum, spectrum, initial_state=initial_st, steps=500
        )


@check_figures_equal()
<<<<<<< HEAD
def test_fit_plot(fig_test, fig_ref, NGC4945_continuum):
=======
def test_plot_fitter(fig_test, fig_ref, NGC4945_continuum):
>>>>>>> a5127f09

    spectrum = NGC4945_continuum.cut_edges(19500, 22900)

    # BlackBody model
    true_T = 1233 * u.K
    true_scale = 23.0
    model = models.BlackBody(true_T, scale=true_scale)
    bb = model(spectrum.frequency_axis).value

    # Linear model
    def tp_line(x, x1, x2, y1, y2):
        return (y2 - y1) / (x2 - x1) * (x - x1) + y1

    wave = spectrum.spectral_axis.value
    delta_bb = bb[-1] - bb[0]
    y1_line, y2_line = bb[0] + 2 / 3 * delta_bb, bb[0] + 1 / 3 * delta_bb
    line = tp_line(wave, wave[0], wave[-1], y1_line, y2_line)

    # Total model
    flux = line * u.adu + bb * u.adu

    spectrumT = core.NirdustSpectrum(
        flux=flux, spectral_axis=spectrum.spectral_axis
    )
    externalT = core.NirdustSpectrum(
        flux=33 * line * u.adu, spectral_axis=spectrum.spectral_axis
    )

    fitter = bbody.fit_blackbody(spectrumT, externalT, steps=20, seed=42)

    # test figure is generated
    ax_test = fig_test.subplots(2, 1, sharex=True)
    fitter.plot(ax=ax_test)

    # ref figure is constructed

    ax_ref = fig_ref.subplots(2, 1, sharex=True)

    ax_t, ax_log = ax_ref
    fig = ax_t.get_figure()
    fig.subplots_adjust(hspace=0)

    chain = fitter.chain(discard=0)
    arr_t = chain[:, :, 0]
    mean_t = arr_t.mean(axis=1)

    arr_log = chain[:, :, 1]
    mean_log = arr_log.mean(axis=1)

    # plot
    ax_t.set_title(
        f"Sampled parameters\n Steps={fitter.steps_} - Discarded={0}"
    )

    ax_t.plot(arr_t, alpha=0.5)
    ax_t.plot(mean_t, color="k", label="Mean")
    ax_t.set_ylabel("T")

    ax_log.plot(arr_log, alpha=0.5)
    ax_log.plot(mean_log, color="k", label="Mean")
    ax_log.set_ylabel("log(scale)")
    ax_log.set_xlabel("Steps")
    ax_log.legend()


@check_figures_equal()
<<<<<<< HEAD
def test_fit_plot_non_axis(fig_test, fig_ref, NGC4945_continuum):
=======
def test_plot_fitter_non_axis(fig_test, fig_ref, NGC4945_continuum):
>>>>>>> a5127f09

    spectrum = NGC4945_continuum.cut_edges(19500, 22900)

    # BlackBody model
    true_T = 1233 * u.K
    true_scale = 23.0
    model = models.BlackBody(true_T, scale=true_scale)
    bb = model(spectrum.frequency_axis).value

    # Linear model
    def tp_line(x, x1, x2, y1, y2):
        return (y2 - y1) / (x2 - x1) * (x - x1) + y1

    wave = spectrum.spectral_axis.value
    delta_bb = bb[-1] - bb[0]
    y1_line, y2_line = bb[0] + 2 / 3 * delta_bb, bb[0] + 1 / 3 * delta_bb
    line = tp_line(wave, wave[0], wave[-1], y1_line, y2_line)

    # Total model
    flux = line * u.adu + bb * u.adu

    spectrumT = core.NirdustSpectrum(
        flux=flux, spectral_axis=spectrum.spectral_axis
    )
    externalT = core.NirdustSpectrum(
        flux=33 * line * u.adu, spectral_axis=spectrum.spectral_axis
    )

    fitter = bbody.fit_blackbody(spectrumT, externalT, steps=20, seed=42)

    # test figure is generated
    ax_test = fig_test.subplots(2, 1, sharex=True)
    with patch("matplotlib.pyplot.subplots", return_value=(fig_test, ax_test)):
        fitter.plot()

    # ref figure is constructed

    ax_ref = fig_ref.subplots(2, 1, sharex=True)

    ax_t, ax_log = ax_ref
    fig = ax_t.get_figure()
    fig.subplots_adjust(hspace=0)

    chain = fitter.chain(discard=0)
    arr_t = chain[:, :, 0]
    mean_t = arr_t.mean(axis=1)

    arr_log = chain[:, :, 1]
    mean_log = arr_log.mean(axis=1)

    # plot
    ax_t.set_title(
        f"Sampled parameters\n Steps={fitter.steps_} - Discarded={0}"
    )

    ax_t.plot(arr_t, alpha=0.5)
    ax_t.plot(mean_t, color="k", label="Mean")
    ax_t.set_ylabel("T")

    ax_log.plot(arr_log, alpha=0.5)
    ax_log.plot(mean_log, color="k", label="Mean")
    ax_log.set_ylabel("log(scale)")
    ax_log.set_xlabel("Steps")
    ax_log.legend()


def test_fit_plot_unfitted(NGC4945_continuum):

    spectrum = NGC4945_continuum.cut_edges(19500, 22900)

    # BlackBody model
    true_T = 1233 * u.K
    true_scale = 23.0
    model = models.BlackBody(true_T, scale=true_scale)
    bb = model(spectrum.frequency_axis).value

    # Linear model
    def tp_line(x, x1, x2, y1, y2):
        return (y2 - y1) / (x2 - x1) * (x - x1) + y1

    wave = spectrum.spectral_axis.value
    delta_bb = bb[-1] - bb[0]
    y1_line, y2_line = bb[0] + 2 / 3 * delta_bb, bb[0] + 1 / 3 * delta_bb
    line = tp_line(wave, wave[0], wave[-1], y1_line, y2_line)

    # Total model
    flux = line * u.adu + bb * u.adu

    spectrumT = core.NirdustSpectrum(
        flux=flux, spectral_axis=spectrum.spectral_axis
    )
    externalT = core.NirdustSpectrum(
        flux=33 * line * u.adu, spectral_axis=spectrum.spectral_axis
    )

    fitter = bbody.NirdustFitter.from_params(
        target_spectrum=spectrumT, external_spectrum=externalT
    )

    with pytest.raises(RuntimeError):
        fitter.plot()


# =============================================================================
# BLACKBODY RESULT
# =============================================================================


def test_NirdustResults_temperature():
    nr_inst = bbody.NirdustResults(
        20 * u.K, 25, fitted_blackbody=None, dust=None
    )
    assert nr_inst.temperature == 20 * u.K


def test_NirdustResults_info():
    nr_inst = bbody.NirdustResults(
        20 * u.K, 25, fitted_blackbody=None, dust=None
    )
    assert nr_inst.scale == 25


def test_NirdustResults_uncertainty():
    bb = BlackBody(1000 * u.K)

    nr_inst = bbody.NirdustResults(
        20 * u.K, 25, fitted_blackbody=bb, dust=None
    )
    assert nr_inst.fitted_blackbody == bb


def test_NirdustResults_flux_axis(NGC4945_continuum):
    spectrum = NGC4945_continuum
    nr_inst = bbody.NirdustResults(
        20 * u.K, 25, fitted_blackbody=None, dust=spectrum
    )
    assert spectrum == nr_inst.dust


# =============================================================================
# RESULT PLOTS
# =============================================================================


@check_figures_equal()
def test_plot_results(fig_test, fig_ref, NGC4945_continuum):

    spectrum = NGC4945_continuum.cut_edges(19500, 22900).normalize()

    sp_axis = spectrum.spectral_axis
    flux = spectrum.flux

    stella = BlackBody(1100 * u.K)
    instanstella = stella(sp_axis)

    fit_results = bbody.NirdustResults(
        1100, 25, fitted_blackbody=stella, dust=spectrum
    )

    ax_test = fig_test.subplots()
    fit_results.plot(ax=ax_test)

    ax_ref = fig_ref.subplots()

    ax_ref.plot(sp_axis, flux, color="firebrick", label="Dust emission")
    ax_ref.plot(sp_axis, instanstella, color="navy", label="Black body")
    ax_ref.set_xlabel("Angstrom [A]")
    ax_ref.set_ylabel("Intensity [arbitrary units]")
    ax_ref.legend()


@check_figures_equal()
def test_plot_results_default_axis(fig_test, fig_ref, NGC4945_continuum):
    spectrum = NGC4945_continuum.cut_edges(19500, 22900).normalize()

    sp_axis = spectrum.spectral_axis
    flux = spectrum.flux

    stella = BlackBody(1100 * u.K)
    instanstella = stella(sp_axis)

    fit_results = bbody.NirdustResults(
        1100, 25, fitted_blackbody=stella, dust=spectrum
    )

    ax_test = fig_test.subplots()
    with patch("matplotlib.pyplot.gca", return_value=ax_test):
        fit_results.plot()

    ax_ref = fig_ref.subplots()

    ax_ref.plot(sp_axis, flux, color="firebrick", label="Dust emission")
    ax_ref.plot(sp_axis, instanstella, color="navy", label="Black body")
    ax_ref.set_xlabel("Angstrom [A]")
    ax_ref.set_ylabel("Intensity [arbitrary units]")
    ax_ref.legend()<|MERGE_RESOLUTION|>--- conflicted
+++ resolved
@@ -92,11 +92,7 @@
 
 
 @check_figures_equal()
-<<<<<<< HEAD
 def test_fit_plot(fig_test, fig_ref, NGC4945_continuum):
-=======
-def test_plot_fitter(fig_test, fig_ref, NGC4945_continuum):
->>>>>>> a5127f09
 
     spectrum = NGC4945_continuum.cut_edges(19500, 22900)
 
@@ -163,11 +159,7 @@
 
 
 @check_figures_equal()
-<<<<<<< HEAD
 def test_fit_plot_non_axis(fig_test, fig_ref, NGC4945_continuum):
-=======
-def test_plot_fitter_non_axis(fig_test, fig_ref, NGC4945_continuum):
->>>>>>> a5127f09
 
     spectrum = NGC4945_continuum.cut_edges(19500, 22900)
 
